{
  "name": "@whiskeysockets/baileys",
  "version": "6.0.0",
  "description": "WhatsApp API",
  "keywords": [
    "whatsapp",
    "js-whatsapp",
    "whatsapp-api",
    "whatsapp-web",
    "whatsapp-chat",
    "whatsapp-group",
    "automation",
    "multi-device"
  ],
  "homepage": "https://github.com/WhiskeySockets/Baileys",
  "repository": {
    "url": "git@github.com:WhiskeySockets/Baileys.git"
  },
  "license": "MIT",
  "author": "Adhiraj Singh",
  "main": "lib/index.js",
  "types": "lib/index.d.ts",
  "files": [
    "lib/*",
    "WAProto/*",
    "WASignalGroup/*.js"
  ],
  "scripts": {
    "build:all": "tsc && typedoc",
    "build:docs": "typedoc",
    "build:tsc": "tsc",
    "changelog:last": "conventional-changelog -p angular -r 2",
    "changelog:preview": "conventional-changelog -p angular -u",
    "changelog:update": "conventional-changelog -p angular -i CHANGELOG.md -s -r 0",
    "example": "node --inspect -r ts-node/register Example/example.ts",
    "gen:protobuf": "sh WAProto/GenerateStatics.sh",
    "lint": "eslint . --ext .js,.ts,.jsx,.tsx",
    "lint:fix": "eslint . --fix --ext .js,.ts,.jsx,.tsx",
    "prepare": "tsc",
    "release": "release-it",
    "test": "jest"
  },
  "dependencies": {
    "@hapi/boom": "^9.1.3",
    "axios": "^1.3.3",
    "futoin-hkdf": "^1.5.1",
    "libphonenumber-js": "^1.10.20",
    "libsignal": "https://github.com/adiwajshing/libsignal-node.git",
    "music-metadata": "^7.12.3",
    "node-cache": "^5.1.2",
    "pino": "^7.0.0",
    "protobufjs": "^6.11.3",
    "uuid": "^9.0.0",
    "ws": "^8.0.0"
  },
  "devDependencies": {
    "@adiwajshing/eslint-config": "https://github.com/adiwajshing/eslint-config.git",
    "@adiwajshing/keyed-db": "^0.2.4",
    "@types/got": "^9.6.11",
    "@types/jest": "^27.5.1",
    "@types/node": "^16.0.0",
    "@types/sharp": "^0.29.4",
    "@types/ws": "^8.0.0",
    "conventional-changelog-cli": "^2.2.2",
    "eslint": "^8.0.0",
    "jest": "^27.0.6",
    "jimp": "^0.16.1",
    "link-preview-js": "^3.0.0",
    "qrcode-terminal": "^0.12.0",
    "release-it": "^15.10.3",
    "sharp": "^0.30.5",
    "ts-jest": "^27.0.3",
    "ts-node": "^10.8.1",
    "typedoc": "^0.22.0",
    "typescript": "^4.0.0"
  },
  "peerDependencies": {
    "@adiwajshing/keyed-db": "^0.2.4",
    "jimp": "^0.16.1",
    "link-preview-js": "^3.0.0",
    "qrcode-terminal": "^0.12.0",
    "sharp": "^0.30.5"
  },
  "peerDependenciesMeta": {
    "@adiwajshing/keyed-db": {
      "optional": true
    },
    "jimp": {
      "optional": true
    },
    "link-preview-js": {
      "optional": true
    },
    "qrcode-terminal": {
      "optional": true
    },
    "sharp": {
      "optional": true
    }
  },
<<<<<<< HEAD
  "files": [
    "lib/*",
    "WAProto/*",
    "WASignalGroup/*.js"
  ],
  "devDependencies": {
    "@adiwajshing/eslint-config": "https://github.com/adiwajshing/eslint-config.git",
    "@adiwajshing/keyed-db": "^0.2.4",
    "@types/got": "^9.6.11",
    "@types/jest": "^27.5.1",
    "@types/node": "^16.0.0",
    "@types/sharp": "^0.29.4",
    "@types/uuid": "^9.0.0",
    "@types/ws": "^8.0.0",
    "eslint": "^8.0.0",
    "jest": "^27.0.6",
    "jimp": "^0.16.1",
    "link-preview-js": "^3.0.0",
    "pino-pretty": "^9.4.0",
    "qrcode-terminal": "^0.12.0",
    "sharp": "^0.30.5",
    "ts-jest": "^27.0.3",
    "ts-node": "^10.8.1",
    "typedoc": "^0.22.0",
    "typescript": "^4.0.0"
  }
=======
  "packageManager": "yarn@1.22.19"
>>>>>>> dc8e0cfa
}<|MERGE_RESOLUTION|>--- conflicted
+++ resolved
@@ -98,34 +98,5 @@
       "optional": true
     }
   },
-<<<<<<< HEAD
-  "files": [
-    "lib/*",
-    "WAProto/*",
-    "WASignalGroup/*.js"
-  ],
-  "devDependencies": {
-    "@adiwajshing/eslint-config": "https://github.com/adiwajshing/eslint-config.git",
-    "@adiwajshing/keyed-db": "^0.2.4",
-    "@types/got": "^9.6.11",
-    "@types/jest": "^27.5.1",
-    "@types/node": "^16.0.0",
-    "@types/sharp": "^0.29.4",
-    "@types/uuid": "^9.0.0",
-    "@types/ws": "^8.0.0",
-    "eslint": "^8.0.0",
-    "jest": "^27.0.6",
-    "jimp": "^0.16.1",
-    "link-preview-js": "^3.0.0",
-    "pino-pretty": "^9.4.0",
-    "qrcode-terminal": "^0.12.0",
-    "sharp": "^0.30.5",
-    "ts-jest": "^27.0.3",
-    "ts-node": "^10.8.1",
-    "typedoc": "^0.22.0",
-    "typescript": "^4.0.0"
-  }
-=======
   "packageManager": "yarn@1.22.19"
->>>>>>> dc8e0cfa
 }